--- conflicted
+++ resolved
@@ -79,11 +79,7 @@
         
         # removing <sep> token by applying mask
         L_max = esm_emb.shape[1] # L_max+1
-<<<<<<< HEAD
-        mask = torch.arange(L_max)[None, :] < torch.tensor([len(seq) for seq in data.pro_seq])[:, None]        
-=======
         mask = torch.arange(L_max)[None, :] < torch.tensor([len(seq) for seq in pro_seqs])[:, None]
->>>>>>> af725c60
         mask = mask.flatten(0,1) # [B*L_max+1]
         
         # flatten from [B, L_max+1, emb_dim] 
