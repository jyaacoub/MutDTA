--- conflicted
+++ resolved
@@ -17,11 +17,7 @@
 from src.utils import config as cfg
 from src.utils.residue import Chain
 from src.feature_extraction.ligand import smile_to_graph
-<<<<<<< HEAD
 from src.feature_extraction.protein import create_save_cmaps, target_to_graph
-=======
-from src.feature_extraction.protein import create_save_cmaps, get_contact_map, target_to_graph
->>>>>>> 90609695
 from src.feature_extraction.protein_edges import get_target_edge_weights
 from src.feature_extraction.process_msa import check_aln_lines
 from src.data_processing.processors import PDBbindProcessor
@@ -98,10 +94,7 @@
             f"Invalid edge_opt '{edge_opt}', choose from {self.EDGE_OPTIONS}"
         self.edge_opt = edge_opt
         
-<<<<<<< HEAD
         assert self.edge_opt != 'af2' or af_conf_dir is not None, f"'af2' edge selected but no af_conf_dir provided!"
-=======
->>>>>>> 90609695
         assert af_conf_dir is None or os.path.isdir(af_conf_dir), f"AF configuration dir doesnt exist, {af_conf_dir}"
         self.af_conf_dir = af_conf_dir
         
@@ -114,10 +107,6 @@
                 "please create subset before initialization."
         self.subset = subset
         
-<<<<<<< HEAD
-        print(save_root)
-=======
->>>>>>> 90609695
         super(BaseDataset, self).__init__(save_root, *args, **kwargs)
         self.load()
     
@@ -249,16 +238,11 @@
             pro_feat = torch.Tensor() # for adding additional features
             # extra_feat is Lx54 or Lx34 (if shannon=True)
             try:
-<<<<<<< HEAD
                 extra_feat, edge_idx = target_to_graph(pro_seq, np.load(self.cmap_p(code)),
-=======
-                extra_feat, pro_edge = target_to_graph(pro_seq, np.load(self.cmap_p(code)),
->>>>>>> 90609695
                                                             threshold=self.cmap_threshold,
                                                             aln_file=self.aln_p(code),
                                                             shannon=self.shannon)
             except AssertionError as e:
-<<<<<<< HEAD
                 raise Exception(f"error on protein graph creation for code {code}") from e
             
             pro_feat = torch.cat((pro_feat, torch.Tensor(extra_feat)), axis=1)
@@ -275,34 +259,14 @@
             if pro_edge_weight is None:
                 pro = torchg.data.Data(x=torch.Tensor(pro_feat),
                                     edge_index=torch.LongTensor(edge_idx),
-=======
-                raise Exception(f"error on protein creation for code {code}") from e
-            pro_edge_weight = get_target_edge_weights(pro_edge, self.pdb_p(code), 
-                                                      pro_seq, n_modes=10, n_cpu=2,
-                                                      edge_opt=self.edge_opt,
-                                                      af_conf=self.af_conf_dir)
-            
-            pro_feat = torch.cat((pro_feat, torch.Tensor(extra_feat)), axis=1)
-            
-            if pro_edge_weight is None:
-                pro = torchg.data.Data(x=torch.Tensor(pro_feat),
-                                    edge_index=torch.LongTensor(pro_edge),
->>>>>>> 90609695
                                     pro_seq=pro_seq, # protein sequence for downstream esm model
                                     prot_id=prot_id)
             else:
                 pro = torchg.data.Data(x=torch.Tensor(pro_feat),
-<<<<<<< HEAD
                                     edge_index=torch.LongTensor(edge_idx),
                                     pro_seq=pro_seq, # protein sequence for downstream esm model
                                     prot_id=prot_id,
                                     edge_weight=torch.Tensor(pro_edge_weight[edge_idx[0], edge_idx[1]]))
-=======
-                                    edge_index=torch.LongTensor(pro_edge),
-                                    edge_weight=torch.Tensor(pro_edge_weight),
-                                    pro_seq=pro_seq, # protein sequence for downstream esm model
-                                    prot_id=prot_id)
->>>>>>> 90609695
             processed_prots[prot_id] = pro
         
         ###### Get Ligand Graphs ######
@@ -795,17 +759,11 @@
             pdb_wt = row['mut.wt_pdb']
             pdb_mt = row['mut.mt_pdb'] 
             t_chain = row['affin.chain']
-            
-<<<<<<< HEAD
+
             # Getting sequence  from pdb file:
             missing_wt = pdb_wt == 'NO'
             pdb = pdb_mt if missing_wt else pdb_wt
             chain = Chain(self.pdb_p(pdb), t_chain=t_chain)
-=======
-            # Getting sequence from pdb file:
-            pdb_fp = f'{self.raw_paths[1]}/{pdb}.pdb'
-            chain = Chain(pdb_fp, t_chain=t_chain)
->>>>>>> 90609695
             
             # Getting and saving contact map:
             # no mapping during creation 
@@ -815,7 +773,6 @@
                 cmap = chain.get_contact_map()
                 np.save(self.cmap_p(pdb, map=False), cmap)
             
-<<<<<<< HEAD
             # Getting sequences:
             try:
                 if missing_wt:
@@ -826,10 +783,6 @@
                     ref_seq = chain.sequence
             except Exception as e:
                 raise Exception(f'Error with idx {i} on {pdb_wt} wt and {pdb_mt} mt.') from e
-=======
-            mut_seq = chain.get_mutated_seq(chain, mut.split('/'), reversed=False)
-            ref_seq = chain.getSequence()
->>>>>>> 90609695
             
             # Saving sequence and additional relevant info
             mt_pkd = row['affin.k_mt']
