--- conflicted
+++ resolved
@@ -20,11 +20,7 @@
 from src.feature_extraction.protein import create_save_cmaps, target_to_graph
 from src.feature_extraction.protein_edges import get_target_edge_weights
 from src.feature_extraction.process_msa import check_aln_lines
-<<<<<<< HEAD
 from src.data_processing.processors import PDBbindProcessor, Processor
-=======
-from src.data_processing.processors import PDBbindProcessor
->>>>>>> 4d0d0a61
 from src.data_processing.downloaders import Downloader
 
 # See: https://pytorch-geometric.readthedocs.io/en/latest/tutorial/create_dataset.html
@@ -699,17 +695,14 @@
         if not os.path.isfile(self.raw_paths[0]):
             print('CSV file not found, downloading from website...')
             urllib.request.urlretrieve(self.CSV_LINK, self.raw_paths[0])
-<<<<<<< HEAD
             df_raw = pd.read_csv(self.raw_paths[0])
             # removing broken structures
             df_raw = df_raw[~df_raw['lig.canonical_smiles'].str.contains('broken')]
             df_raw.index.name = 'raw_idx'
             df_raw.to_csv(self.raw_paths[0])
         else:
-            df_raw = pd.read_csv(self.raw_paths[0])        
-=======
->>>>>>> 4d0d0a61
-        
+            df_raw = pd.read_csv(self.raw_paths[0])
+            
         # Downloading pdb files:
         os.makedirs(self.raw_paths[1], exist_ok=True)
         print('Downloading pdb files from PLATINUM website...')
@@ -730,7 +723,6 @@
         except requests.HTTPError as e:
             raise ValueError('Error downloading pdb files from PLATINUM website:\n' + str(e))
         
-<<<<<<< HEAD
         # Download corrected SMILEs since the ones provided in the csv file have issues 
         # (see https://github.com/jyaacoub/MutDTA/issues/27)
         os.makedirs(self.raw_paths[2], exist_ok=True)
@@ -743,19 +735,6 @@
                             lambda x: os.path.join(self.raw_paths[2], f'{x}.sdf'))
         df_raw['smiles'] = df_raw['affin.lig_id'].map(smiles_dict)
         df_raw.to_csv(self.raw_paths[0])
-=======
-        # download remaining pdbs from PDB site
-        # missing pdbs will be those that are not wildtypes since that is the default
-        # NOTE: some structures do not match up with sequence length of native structure.
-        # to get around this these are ignored and we just use the native structure.
-        def filter(row):
-            mt = row['mut.mt_pdb']
-            return mt != 'NO' and not \
-                os.path.isfile(f'../data/PlatinumDataset/raw/platinum_pdb/{mt}.pdb')
-        df_raw = pd.read_csv(self.raw_paths[0])
-        Downloader.download_PDBs(df_raw[df_raw.apply(filter, axis=1)]['mut.mt_pdb'],
-                                 save_dir=self.raw_paths[1])
->>>>>>> 4d0d0a61
         
     def pre_process(self):
         """
@@ -820,12 +799,7 @@
             mt_pkd = row['affin.k_mt']
             wt_pkd = row['affin.k_wt']
             lig_id = row['affin.lig_id']
-<<<<<<< HEAD
             smiles = row['smiles']
-            
-=======
-            smiles = row['lig.canonical_smiles']
->>>>>>> 4d0d0a61
             # using index number for ID since pdb is not unique in this dataset.
             prot_seq[f'{i}_mt'] = (pdb, lig_id,  mt_pkd, smiles, mut_seq)
             prot_seq[f'{i}_wt'] = (pdb, lig_id, wt_pkd, smiles, ref_seq)
