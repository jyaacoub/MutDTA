--- conflicted
+++ resolved
@@ -89,12 +89,7 @@
 from pathlib import Path
 
 # Model save paths
-<<<<<<< HEAD
 issue_number = 103
-=======
-issue_number = None
-
->>>>>>> af725c60
 DATA_BASENAME = f'data/{f"v{issue_number}" if issue_number else ""}'
 RESULTS_PATH = os.path.abspath(f'results/{f"v{issue_number}/" if issue_number else ""}')
 MEDIA_SAVE_DIR      = f'{RESULTS_PATH}/model_media/'
@@ -115,11 +110,7 @@
 SLURM_ACCOUNT = None
 SLURM_GPU_NAME = 'v100'
 
-<<<<<<< HEAD
 if ('uhnh4h' in DOMAIN_NAME) or ('h4h' in DOMAIN_NAME):
-=======
-if ('uhnh4h' in DOMAIN_NAME or 'h4h' in DOMAIN_NAME):
->>>>>>> af725c60
     CLUSTER = 'h4h'
     SLURM_PARTITION = 'gpu'
     SLURM_CONSTRAINT = 'gpu32g'
