<<<<<<< HEAD
#%%
import pandas as pd
import matplotlib.pyplot as plt
import seaborn as sns

new = '/cluster/home/t122995uhn/projects/splits/new/pdbbind/'

train_df = pd.concat([pd.read_csv(f'{new}train0.csv'), 
                      pd.read_csv(f'{new}val0.csv')], axis=0)
test_df = pd.read_csv(f'{new}test.csv')

all_df = pd.concat([train_df, test_df], axis=0)
print(len(all_df))


#%%
old = '/cluster/home/t122995uhn/projects/splits/old/pdbbind/'
old_test_df = pd.read_csv(f'{old}test.csv')
old_train_df = all_df[~all_df['code'].isin(old_test_df['code'])]

# %%
# this will give us an estimate to how well targeted the training proteins are vs the test proteins
def proteins_targeted(train_df, test_df, split='new', min_freq=0, normalized=False):
    # protein count comparison (number of diverse proteins)
    plt.figure(figsize=(18,8))
    # x-axis is the normalized frequency, y-axis is the number of proteins that have that frequency (also normalized)
    vc = train_df.prot_id.value_counts()
    vc = vc[vc > min_freq]
    train_counts = list(vc/len(test_df)) if normalized else vc.values
    vc = test_df.prot_id.value_counts()
    vc = vc[vc > min_freq]
    test_counts = list(vc/len(test_df)) if normalized else vc.values

    sns.histplot(train_counts, 
                bins=50, stat='density', color='green', alpha=0.4)
    sns.histplot(test_counts, 
                bins=50,stat='density', color='blue', alpha=0.4)

    sns.kdeplot(train_counts, color='green', alpha=0.8)
    sns.kdeplot(test_counts, color='blue', alpha=0.8)

    plt.xlabel(f"{'normalized ' if normalized else ''} frequency")
    plt.ylabel("normalized number of proteins with that frequency")
    plt.title(f"Targeted differences for {split} split{f' (> {min_freq})' if min_freq else ''}")
    if not normalized:
        plt.xlim(-8,100)

# proteins_targeted(old_train_df, old_test_df, split='oncoKB')
# plt.show()
# proteins_targeted(train_df, test_df, split='random')
# plt.show()


proteins_targeted(old_test_df, test_df, split='oncoKB(green) vs random(blue) test')
plt.show()
proteins_targeted(old_test_df, test_df, split='oncoKB(green) vs random(blue) test', min_freq=5)
plt.show()
proteins_targeted(old_test_df, test_df, split='oncoKB(green) vs random(blue) test', min_freq=10)
plt.show()
proteins_targeted(old_test_df, test_df, split='oncoKB(green) vs random(blue) test', min_freq=15)
plt.show()
proteins_targeted(old_test_df, test_df, split='oncoKB(green) vs random(blue) test', min_freq=20)
plt.show()
# proteins_targeted(old_train_df, train_df, split='oncoKB(green) vs random train')
# plt.show()
#%% sequence length comparison
def seq_kde(all_df, train_df, test_df, split='new'):
    plt.figure(figsize=(12, 8))

    sns.kdeplot(all_df.prot_seq.str.len().reset_index()['prot_seq'], label='All', color='blue')
    sns.kdeplot(train_df.prot_seq.str.len().reset_index()['prot_seq'], label='Train', color='green')
    sns.kdeplot(test_df.prot_seq.str.len().reset_index()['prot_seq'], label='Test', color='red')

    plt.xlabel('Sequence Length')
    plt.ylabel('Density')
    plt.title(f'Sequence Length Distribution ({split} split)')
    plt.legend()

seq_kde(all_df,train_df,test_df, split='new')
plt.show()
seq_kde(all_df,old_train_df,old_test_df, split='old')

# %%
from Bio import pairwise2
from Bio.Seq import Seq
from Bio.SeqRecord import SeqRecord
from Bio.Align import substitution_matrices

from tqdm import tqdm
import random

def get_group_similarity(group1, group2):
    # Choose a substitution matrix (e.g., BLOSUM62)
    matrix = substitution_matrices.load("BLOSUM62")

    # Define gap penalties
    gap_open = -10
    gap_extend = -0.5

    # Function to calculate pairwise similarity score
    def calculate_similarity(seq1, seq2):
        alignments = pairwise2.align.globalds(seq1, seq2, matrix, gap_open, gap_extend)
        return alignments[0][2]  # Return the score of the best alignment

    # Compute pairwise similarity between all sequences in group1 and group2
    similarity_scores = []
    for seq1 in group1:
        for seq2 in group2:
            score = calculate_similarity(seq1, seq2)
            similarity_scores.append(score)

    # Calculate the average similarity score
    average_similarity = sum(similarity_scores) / len(similarity_scores)
    return similarity_scores, average_similarity


# sample 10 sequences randomly 100x
train_seq = old_train_df.prot_seq.drop_duplicates().to_list()
test_seq = old_test_df.prot_seq.drop_duplicates().to_list()
sample_size = 5
trials = 100

est_similarity = 0
for _ in tqdm(range(trials)):
    _, avg = get_group_similarity(random.sample(train_seq, sample_size), 
                                  random.sample(test_seq, sample_size))
    est_similarity += avg

print(est_similarity/1000)




# %%
# building pocket datasets:
from src.utils.pocket_alignment import pocket_dataset_full
import shutil
import os

data_dir = '/cluster/home/t122995uhn/projects/data/'
db_type = ['kiba', 'davis']
db_feat = ['nomsa_binary_original_binary', 'nomsa_aflow_original_binary', 
           'nomsa_binary_gvp_binary',      'nomsa_aflow_gvp_binary']

for t in db_type:
    for f in db_feat:
        print(f'\n---{t}-{f}---\n')
        dataset_dir= f"{data_dir}/DavisKibaDataset/{t}/{f}/full"
        save_dir   = f"{data_dir}/v131/DavisKibaDataset/{t}/{f}/full"
        
        pocket_dataset_full(
            dataset_dir= dataset_dir,
            pocket_dir = f"{data_dir}/{t}/",
            save_dir   = save_dir,
            skip_download=True
        )
        
#%%
import pandas as pd

def get_test_oncokbs(train_df=pd.read_csv('/cluster/home/t122995uhn/projects/data/test/PDBbindDataset/nomsa_binary_original_binary/full/cleaned_XY.csv'),
                     oncokb_fp='/cluster/home/t122995uhn/projects/data/tcga/mart_export.tsv', 
                     biomart='/cluster/home/t122995uhn/projects/downloads/oncoKB_DrugGenePairList.csv'):
    #Get gene names for PDBbind
    dfbm = pd.read_csv(oncokb_fp, sep='\t')
    dfbm['PDB ID'] = dfbm['PDB ID'].str.lower()
    train_df.reset_index(names='idx',inplace=True)

    df_uni = train_df.merge(dfbm, how='inner', left_on='prot_id', right_on='UniProtKB/Swiss-Prot ID')
    df_pdb = train_df.merge(dfbm, how='inner', left_on='code', right_on='PDB ID')

    # identifying ovelap with oncokb
    # df_all will have duplicate entries for entries with multiple gene names...
    df_all = pd.concat([df_uni, df_pdb]).drop_duplicates(['idx', 'Gene name'])[['idx', 'code', 'Gene name']]

    dfkb = pd.read_csv(biomart)
    df_all_kb = df_all.merge(dfkb.drop_duplicates('gene'), left_on='Gene name', right_on='gene', how='inner')

    trained_genes = set(df_all_kb.gene)

    #Identify non-trained genes
    return dfkb[~dfkb['gene'].isin(trained_genes)], dfkb[dfkb['gene'].isin(trained_genes)], dfkb


train_df = pd.read_csv('/cluster/home/t122995uhn/projects/data/test/PDBbindDataset/nomsa_binary_original_binary/train0/cleaned_XY.csv')
val_df = pd.read_csv('/cluster/home/t122995uhn/projects/data/test/PDBbindDataset/nomsa_binary_original_binary/val0/cleaned_XY.csv')

train_df = pd.concat([train_df, val_df])

get_test_oncokbs(train_df=train_df)

#%%
##############################################################################
########################## BUILD/SPLIT DATASETS ##############################
##############################################################################
import os
from src.data_prep.init_dataset import create_datasets
from src import cfg
import logging
cfg.logger.setLevel(logging.DEBUG)

dbs = [cfg.DATA_OPT.davis, cfg.DATA_OPT.kiba]
splits = ['davis', 'kiba']
splits = ['/cluster/home/t122995uhn/projects/MutDTA/splits/' + s for s in splits]
print(splits)

#%%
for split, db in zip(splits, dbs):
    print('\n',split, db)
    create_datasets(db, 
                feat_opt=cfg.PRO_FEAT_OPT.nomsa, 
                edge_opt=[cfg.PRO_EDGE_OPT.binary, cfg.PRO_EDGE_OPT.aflow],
                ligand_features=[cfg.LIG_FEAT_OPT.original, cfg.LIG_FEAT_OPT.gvp], 
                ligand_edges=cfg.LIG_EDGE_OPT.binary, overwrite=False,
                k_folds=5,

                test_prots_csv=f'{split}/test.csv',
                val_prots_csv=[f'{split}/val{i}.csv' for i in range(5)])

#%% TEST INFERENCE
from src import cfg
from src.utils.loader import Loader

# db2 = Loader.load_dataset(cfg.DATA_OPT.davis, 
#                          cfg.PRO_FEAT_OPT.nomsa, cfg.PRO_EDGE_OPT.aflow,
#                          path='/cluster/home/t122995uhn/projects/data/',
#                          subset="full")

db2 = Loader.load_DataLoaders(cfg.DATA_OPT.davis, 
                         cfg.PRO_FEAT_OPT.nomsa, cfg.PRO_EDGE_OPT.aflow,
                         path='/cluster/home/t122995uhn/projects/data/v131',
                         training_fold=0,
                         batch_train=2)
for b2 in db2['test']: break


# %%
m = Loader.init_model(cfg.MODEL_OPT.DG, cfg.PRO_FEAT_OPT.nomsa, cfg.PRO_EDGE_OPT.aflow,
                  dropout=0.3480, output_dim=256,
                  )

#%%
# m(b['protein'], b['ligand'])
m(b2['protein'], b2['ligand'])
#%%
model = m
loaders = db2
device = 'cpu'
NUM_EPOCHS = 1
LEARNING_RATE = 0.001
from src.train_test.training import train

logs = train(model, loaders['train'], loaders['val'], device, 
            epochs=NUM_EPOCHS, lr_0=LEARNING_RATE)
# %%
=======
# %%
########################################################################
########################## VIOLIN PLOTTING #############################
########################################################################
import logging
from matplotlib import pyplot as plt

from src.analysis.figures import prepare_df, fig_combined, custom_fig

dft = prepare_df('./results/v115/model_media/model_stats.csv')
dfv = prepare_df('./results/v115/model_media/model_stats_val.csv')

models = {
    'DG': ('nomsa', 'binary', 'original', 'binary'),
    'esm': ('ESM', 'binary', 'original', 'binary'), # esm model
    'aflow': ('nomsa', 'aflow', 'original', 'binary'),
    # 'gvpP': ('gvp', 'binary', 'original', 'binary'),
    'gvpL': ('nomsa', 'binary', 'gvp', 'binary'),
    # 'aflow_ring3': ('nomsa', 'aflow_ring3', 'original', 'binary'),
    'gvpL_aflow': ('nomsa', 'aflow', 'gvp', 'binary'),
    # 'gvpL_aflow_rng3': ('nomsa', 'aflow_ring3', 'gvp', 'binary'),
    #GVPL_ESMM_davis3D_nomsaF_aflowE_48B_0.00010636872718329864LR_0.23282479481785903D_2000E_gvpLF_binaryLE
    # 'gvpl_esm_aflow': ('ESM', 'aflow', 'gvp', 'binary'),
}

fig, axes = fig_combined(dft, datasets=['davis'], fig_callable=custom_fig,
             models=models, metrics=['cindex', 'mse'],
             fig_scale=(10,5), add_stats=True, title_postfix=" test set performance", box=True, fold_labels=True)
plt.xticks(rotation=45)

fig, axes = fig_combined(dfv, datasets=['davis'], fig_callable=custom_fig,
             models=models, metrics=['cindex', 'mse'],
             fig_scale=(10,5), add_stats=True, title_postfix=" validation set performance", box=True, fold_labels=True)
plt.xticks(rotation=45)
>>>>>>> af725c60
<|MERGE_RESOLUTION|>--- conflicted
+++ resolved
@@ -1,4 +1,3 @@
-<<<<<<< HEAD
 #%%
 import pandas as pd
 import matplotlib.pyplot as plt
@@ -252,41 +251,4 @@
 from src.train_test.training import train
 
 logs = train(model, loaders['train'], loaders['val'], device, 
-            epochs=NUM_EPOCHS, lr_0=LEARNING_RATE)
-# %%
-=======
-# %%
-########################################################################
-########################## VIOLIN PLOTTING #############################
-########################################################################
-import logging
-from matplotlib import pyplot as plt
-
-from src.analysis.figures import prepare_df, fig_combined, custom_fig
-
-dft = prepare_df('./results/v115/model_media/model_stats.csv')
-dfv = prepare_df('./results/v115/model_media/model_stats_val.csv')
-
-models = {
-    'DG': ('nomsa', 'binary', 'original', 'binary'),
-    'esm': ('ESM', 'binary', 'original', 'binary'), # esm model
-    'aflow': ('nomsa', 'aflow', 'original', 'binary'),
-    # 'gvpP': ('gvp', 'binary', 'original', 'binary'),
-    'gvpL': ('nomsa', 'binary', 'gvp', 'binary'),
-    # 'aflow_ring3': ('nomsa', 'aflow_ring3', 'original', 'binary'),
-    'gvpL_aflow': ('nomsa', 'aflow', 'gvp', 'binary'),
-    # 'gvpL_aflow_rng3': ('nomsa', 'aflow_ring3', 'gvp', 'binary'),
-    #GVPL_ESMM_davis3D_nomsaF_aflowE_48B_0.00010636872718329864LR_0.23282479481785903D_2000E_gvpLF_binaryLE
-    # 'gvpl_esm_aflow': ('ESM', 'aflow', 'gvp', 'binary'),
-}
-
-fig, axes = fig_combined(dft, datasets=['davis'], fig_callable=custom_fig,
-             models=models, metrics=['cindex', 'mse'],
-             fig_scale=(10,5), add_stats=True, title_postfix=" test set performance", box=True, fold_labels=True)
-plt.xticks(rotation=45)
-
-fig, axes = fig_combined(dfv, datasets=['davis'], fig_callable=custom_fig,
-             models=models, metrics=['cindex', 'mse'],
-             fig_scale=(10,5), add_stats=True, title_postfix=" validation set performance", box=True, fold_labels=True)
-plt.xticks(rotation=45)
->>>>>>> af725c60
+            epochs=NUM_EPOCHS, lr_0=LEARNING_RATE)